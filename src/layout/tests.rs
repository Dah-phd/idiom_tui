use super::{Line, Rect};
use crate::{
    backend::{Backend, StyleExt},
    backend::{MockedBackend, MockedStyle},
    layout::Borders,
};

#[test]
fn split_horizont_rel() {
    let rect: Rect = (20, 30).into();
    assert_eq!(
        rect.split_horizont_rel(12),
        (
            Rect {
                row: 0,
                col: 0,
                width: 12,
                height: 30,
                borders: Borders::empty()
            },
            Rect {
                row: 0,
                col: 12,
                width: 8,
                height: 30,
                borders: Borders::empty()
            }
        )
    );
}

#[test]
fn split_horizont_rel_overflow() {
    let rect: Rect = (10, 30).into();
    assert_eq!(
        rect.split_horizont_rel(12),
        (
            Rect {
                row: 0,
                col: 0,
                width: 10,
                height: 30,
                borders: Borders::empty()
            },
            Rect {
                row: 0,
                col: 10,
                width: 0,
                height: 30,
                borders: Borders::empty()
            }
        )
    );
}

#[test]
fn split_vertical_rel() {
    let rect = Rect::from((20, 30));
    assert_eq!(
        rect.split_vertical_rel(12),
        (
            Rect {
                row: 0,
                col: 0,
                width: 20,
                height: 12,
                borders: Borders::empty()
            },
            Rect {
                row: 12,
                col: 0,
                width: 20,
                height: 18,
                borders: Borders::empty()
            }
        )
    );
}

#[test]
fn split_vertical_rel_overflow() {
    let rect = Rect::from((20, 10));
    assert_eq!(
        rect.split_vertical_rel(12),
        (
            Rect {
                row: 0,
                col: 0,
                width: 20,
                height: 10,
                borders: Borders::empty()
            },
            Rect {
                row: 10,
                col: 0,
                width: 20,
                height: 0,
                borders: Borders::empty()
            }
        )
    );
}

#[test]
fn rect_pop_line() {
    let mut rect: Rect = (30, 10).into();
    let last = rect.into_iter().last();
    let poped = rect.pop_line();
    assert_eq!(
        poped,
        Line {
            row: 9,
            col: 0,
            width: 30
        }
    );
    assert_eq!(Some(poped), last);
    assert_eq!(Some(rect.clone().pop_line()), rect.next_line_back());
}

#[test]
fn rect_next_line_back() {
    let mut rect: Rect = (30, 10).into();
    let last = rect.into_iter().last();
    let next_back = rect.next_line_back();
    assert_eq!(
        next_back,
        Some(Line {
            row: 9,
            col: 0,
            width: 30
        })
    );
    assert_eq!(next_back, last);
    assert_eq!(Some(rect.clone().pop_line()), rect.next_line_back());
}

#[test]
fn render_centered() {
    let width = 50;
    let line = Line {
        row: 1,
        col: 3,
        width,
    };
    let mut backend = MockedBackend::init();
    line.render_centered("idiom", &mut backend);
    assert_eq!(
        backend.drain(),
        [
            (MockedStyle::default(), "<<go to row: 1 col: 3>>".to_owned()),
            (MockedStyle::default(), "<<padding: 23>>".to_owned()),
            (MockedStyle::default(), "idiom".to_owned()),
            (MockedStyle::default(), "<<padding: 22>>".to_owned())
        ]
    )
}

#[test]
fn render_centered_maxed() {
    let width = 4;
    let line = Line {
        row: 1,
        col: 3,
        width,
    };
    let mut backend = MockedBackend::init();
    line.render_centered("idiom", &mut backend);
    assert_eq!(
        backend.drain(),
        [
            (MockedStyle::default(), "<<go to row: 1 col: 3>>".to_owned()),
            (MockedStyle::default(), "idio".to_owned()),
        ]
    )
}

#[test]
fn render_centered_one_pad() {
    let width = 6;
    let line = Line {
        row: 1,
        col: 3,
        width,
    };
    let mut backend = MockedBackend::init();
    line.render_centered("idiom", &mut backend);
    assert_eq!(
        backend.drain(),
        [
            (MockedStyle::default(), "<<go to row: 1 col: 3>>".to_owned()),
            (MockedStyle::default(), "idiom".to_owned()),
            (MockedStyle::default(), "<<padding: 1>>".to_owned())
        ]
    )
}

#[test]
fn render_centered_styled() {
    let width = 7;
    let line = Line {
        row: 1,
        col: 3,
        width,
    };
    let mut backend = MockedBackend::init();
    line.render_centered_styled("idiom", MockedStyle::bold(), &mut backend);
    assert_eq!(
        backend.drain(),
        [
            (MockedStyle::bold(), "<<set style>>".to_owned()),
            (MockedStyle::default(), "<<go to row: 1 col: 3>>".to_owned()),
            (MockedStyle::bold(), "<<padding: 1>>".to_owned()),
            (MockedStyle::bold(), "idiom".to_owned()),
            (MockedStyle::bold(), "<<padding: 1>>".to_owned()),
            (MockedStyle::default(), "<<set style>>".to_owned())
        ]
    );
}

#[test]
fn render_centered_styled_maxed() {
    let width = 4;
    let line = Line {
        row: 1,
        col: 3,
        width,
    };
    let mut backend = MockedBackend::init();
    line.render_centered_styled("idiom", MockedStyle::bold(), &mut backend);
    assert_eq!(
        backend.drain(),
        [
            (MockedStyle::bold(), "<<set style>>".to_owned()),
            (MockedStyle::default(), "<<go to row: 1 col: 3>>".to_owned()),
            (MockedStyle::bold(), "idio".to_owned()),
            (MockedStyle::default(), "<<set style>>".to_owned())
        ]
    );
}

#[test]
fn render_centered_styled_one_pad() {
    let width = 6;
    let line = Line {
        row: 1,
        col: 3,
        width,
    };
    let mut backend = MockedBackend::init();
    line.render_centered_styled("idiom", MockedStyle::bold(), &mut backend);
    assert_eq!(
        backend.drain(),
        [
            (MockedStyle::bold(), "<<set style>>".to_owned()),
            (MockedStyle::default(), "<<go to row: 1 col: 3>>".to_owned()),
            (MockedStyle::bold(), "idiom".to_owned()),
            (MockedStyle::bold(), "<<padding: 1>>".to_owned()),
            (MockedStyle::default(), "<<set style>>".to_owned())
        ]
    );
}

#[test]
fn render_centered_complex() {
    let width = 50;
    let line = Line {
        row: 1,
        col: 3,
        width,
    };
    let mut backend = MockedBackend::init();
    line.render_centered("🔥idiom🔥", &mut backend);
    assert_eq!(
        backend.drain(),
        [
            (MockedStyle::default(), "<<go to row: 1 col: 3>>".to_owned()),
            (MockedStyle::default(), "<<padding: 21>>".to_owned()),
            (MockedStyle::default(), "🔥idiom🔥".to_owned()), // 5 + 2 + 2 = 9  >>> 50 - 9 = 21 + 20
            (MockedStyle::default(), "<<padding: 20>>".to_owned()),
        ]
    )
}

#[test]
fn render_centered_complex_maxed() {
    let width = 8;
    let line = Line {
        row: 1,
        col: 3,
        width,
    };
    let mut backend = MockedBackend::init();
    line.render_centered("🔥idiom🔥", &mut backend);
    assert_eq!(
        backend.drain(),
        [
            (MockedStyle::default(), "<<go to row: 1 col: 3>>".to_owned()),
            (MockedStyle::default(), "🔥idiom".to_owned()), // 5 + 2 >> 8 - 7 = 1 pad
            (MockedStyle::default(), "<<padding: 1>>".to_owned()),
        ]
    )
}

#[test]
fn render_centered_complex_style_maxed() {
    let width = 8;
    let line = Line {
        row: 1,
        col: 3,
        width,
    };
    let mut backend = MockedBackend::init();
    line.render_centered_styled("🔥idiom🔥", MockedStyle::bold(), &mut backend);
    assert_eq!(
        backend.drain(),
        [
            (MockedStyle::bold(), "<<set style>>".to_owned()),
            (MockedStyle::default(), "<<go to row: 1 col: 3>>".to_owned()),
            (MockedStyle::bold(), "🔥idiom".to_owned()), // 5 + 2 >> 8 - 7 = 1 pad
            (MockedStyle::bold(), "<<padding: 1>>".to_owned()),
            (MockedStyle::default(), "<<set style>>".to_owned()),
        ]
    )
}

#[test]
<<<<<<< HEAD
fn relative_modal() {
    let base = Rect::new(1, 43, 241, 67);
    let width = 70;

    let col_offset = 150;
    let rel = base.modal_relative(32, col_offset, width, 7);
    assert_eq!(rel.col, base.col + col_offset);
    assert_eq!(rel.width, width);

    let col_offset = 202;
    let rel = base.modal_relative(32, col_offset, width, 7);
    assert_eq!(rel.col, base.col + col_offset);
    assert_eq!(rel.width, base.width - col_offset as usize);

    let col_offset = 210;
    let rel = base.modal_relative(32, col_offset, width, 7);
    assert_eq!(rel.col, base.col + col_offset);
    assert_eq!(rel.width, base.width - col_offset as usize);

    let rel = base.modal_relative(32, 215, width, 7);
    assert_eq!(rel.col, 254);
    assert_eq!(rel.width, 30);
=======
fn test_rel_modal() {
    let rect = Rect::new(0, 0, 80, 30);
    assert_eq!(25, rect.modal_relative(26, 10, 20, 7).pop_line().row);
    let mut modal = rect.modal_relative(25, 10, 20, 7);
    assert_eq!(rect.clone().pop_line().row, modal.pop_line().row);
    assert_eq!(modal.row, 26);
    let mut modal = rect.modal_relative(24, 10, 20, 7);
    assert_eq!(rect.clone().pop_line().row, modal.pop_line().row);
    assert_eq!(modal.row, 25);
    let mut modal = rect.modal_relative(23, 10, 20, 7);
    assert_eq!(rect.clone().pop_line().row, modal.pop_line().row);
    assert_eq!(modal.row, 24);
}

#[test]
fn test_rel_modal2() {
    let rect = Rect::new(10, 0, 80, 30);
    assert_eq!(35, rect.modal_relative(26, 10, 20, 7).pop_line().row);
    let mut modal = rect.modal_relative(25, 10, 20, 7);
    assert_eq!(rect.clone().pop_line().row, modal.pop_line().row);
    assert_eq!(modal.row, 36);
    let mut modal = rect.modal_relative(24, 10, 20, 7);
    assert_eq!(rect.clone().pop_line().row, modal.pop_line().row);
    assert_eq!(modal.row, 35);
    let mut modal = rect.modal_relative(23, 10, 20, 7);
    assert_eq!(rect.clone().pop_line().row, modal.pop_line().row);
    assert_eq!(modal.row, 34);
>>>>>>> 8065d939
}<|MERGE_RESOLUTION|>--- conflicted
+++ resolved
@@ -325,7 +325,6 @@
 }
 
 #[test]
-<<<<<<< HEAD
 fn relative_modal() {
     let base = Rect::new(1, 43, 241, 67);
     let width = 70;
@@ -348,7 +347,9 @@
     let rel = base.modal_relative(32, 215, width, 7);
     assert_eq!(rel.col, 254);
     assert_eq!(rel.width, 30);
-=======
+}
+
+#[test]
 fn test_rel_modal() {
     let rect = Rect::new(0, 0, 80, 30);
     assert_eq!(25, rect.modal_relative(26, 10, 20, 7).pop_line().row);
@@ -376,5 +377,4 @@
     let mut modal = rect.modal_relative(23, 10, 20, 7);
     assert_eq!(rect.clone().pop_line().row, modal.pop_line().row);
     assert_eq!(modal.row, 34);
->>>>>>> 8065d939
 }